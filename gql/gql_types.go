--- conflicted
+++ resolved
@@ -201,7 +201,6 @@
 	return converted
 }
 
-<<<<<<< HEAD
 func DBModLinkToGenerated(modLink *postgres.ModLink) *generated.ModLink {
 	if modLink == nil {
 		return nil
@@ -249,7 +248,8 @@
 		converted[i] = DBSMLLinkToGenerated(&smlLink)
 	}
 	return converted
-=======
+}
+
 func GenCompInfoToDBCompInfo(gen *generated.CompatibilityInfoInput) *postgres.CompatibilityInfo {
 	if gen == nil {
 		return nil
@@ -283,5 +283,4 @@
 		State: generated.CompatibilityState(db.State),
 		Note:  &db.Note,
 	}
->>>>>>> baacb20d
 }
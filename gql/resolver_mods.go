--- conflicted
+++ resolved
@@ -102,7 +102,6 @@
 		return nil, errors.Wrap(err, "validation failed")
 	}
 
-<<<<<<< HEAD
 	err := postgres.ResetModTags(modID, mod.TagIDs, &newCtx)
 
 	if err != nil {
@@ -110,9 +109,6 @@
 	}
 
 	dbMod := postgres.GetModByIDNoCache(modID, &newCtx)
-=======
-	dbMod := postgres.GetModByID(newCtx, modID)
->>>>>>> d7a28478
 
 	if dbMod == nil {
 		return nil, errors.New("mod not found")

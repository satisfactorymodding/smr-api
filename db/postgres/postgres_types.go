package postgres

import (
	"database/sql/driver"
	"encoding/json"
	"time"

	"github.com/pkg/errors"

	"gorm.io/gorm"
)

type SMRDates struct {
	CreatedAt time.Time
	UpdatedAt time.Time
	DeletedAt gorm.DeletedAt `gorm:"index"`
}

type SMRModel struct {
	ID string `gorm:"primary_key;type:varchar(14)"`
	SMRDates
}

type User struct {
	SMRModel

	Email      string `gorm:"type:varchar(256);unique_index"`
	Username   string `gorm:"type:varchar(32)"`
	Avatar     string
	JoinedFrom string
	Banned     bool `gorm:"default:false;not null"`

	GithubID   *string
	GoogleID   *string
	FacebookID *string

	Mods []Mod `gorm:"many2many:user_mods;"`
}

type UserSession struct {
	SMRModel

	UserID string
	User   User

	Token     string `gorm:"type:varchar(256);unique_index"`
	UserAgent string
}

type Mod struct {
	SMRModel

	Name             string `gorm:"type:varchar(32)"`
	ShortDescription string `gorm:"type:varchar(128)"`
	FullDescription  string
	Logo             string
	SourceURL        string
	CreatorID        string
	Approved         bool `gorm:"default:false;not null"`
	Denied           bool `gorm:"default:false;not null"`
	Views            uint
	Downloads        uint
	Hotness          uint
	Popularity       uint
	LastVersionDate  *time.Time
	ModReference     string
	Hidden           bool
	Compatibility    *CompatibilityInfo

	Users []User `gorm:"many2many:user_mods;"`

	Tags []Tag `gorm:"many2many:mod_tags"`

	Versions []Version
}

type UserMod struct {
	UserID string `gorm:"primary_key"`
	ModID  string `gorm:"primary_key"`
	Role   string
}

// If updated, update dataloader
type Version struct {
	SMRModel

	ModID string

	Version      string `gorm:"type:varchar(16)"`
	SMLVersion   string `gorm:"type:varchar(16)"`
	Changelog    string
	Downloads    uint
	Key          string
	Stability    string `gorm:"default:'alpha'" sql:"type:version_stability"`
	Approved     bool   `gorm:"default:false;not null"`
	Denied       bool   `gorm:"default:false;not null"`
	Hotness      uint
	Metadata     *string
	ModReference *string
	VersionMajor *int
	VersionMinor *int
	VersionPatch *int
	Size         *int64
	Hash         *string
}

type Guide struct {
	SMRModel

	Name             string `gorm:"type:varchar(50)"`
	ShortDescription string `gorm:"type:varchar(128)"`
	Guide            string
	Views            uint
	Tags             []Tag `gorm:"many2many:guide_tags"`

	UserID string
	User   User
}

type UserGroup struct {
	SMRDates

	UserID  string `gorm:"primary_key"`
	GroupID string `gorm:"primary_key"`
}

type SMLVersion struct {
	SMRModel

	Version             string `gorm:"type:varchar(32);unique_index"`
	SatisfactoryVersion int
	Stability           string `sql:"type:version_stability"`
	Date                time.Time
	Link                string
	Links               []SMLLink `gorm:"foreignKey:sml_version_link_id"`
	Changelog           string
	BootstrapVersion    *string
}

type VersionDependency struct {
	SMRDates

	VersionID string `gorm:"primary_key;type:varchar(14)"`
	ModID     string `gorm:"primary_key;type:varchar(14)"`

	Condition string `gorm:"type:varchar(64)"`
	Optional  bool
}

type BootstrapVersion struct {
	SMRModel

	Version             string `gorm:"type:varchar(32);unique_index"`
	SatisfactoryVersion int
	Stability           string `sql:"type:version_stability"`
	Date                time.Time
	Link                string
	Changelog           string
}

type Announcement struct {
	SMRModel

	Message    string
	Importance string
}

type Tag struct {
	SMRModel

	Name string `gorm:"type:varchar(24)"`

	Mods []Mod `gorm:"many2many:mod_tags"`
}

type ModTag struct {
	TagID string `gorm:"primary_key;type:varchar(24)"`
	ModID string `gorm:"primary_key;type:varchar(16)"`
}

type GuideTag struct {
	TagID   string `gorm:"primary_key;type:varchar(24)"`
	GuideID string `gorm:"primary_key;type:varchar(16)"`
}

<<<<<<< HEAD
type ModLink struct {
	ID               string `gorm:"primary_key;type:varchar(16)"`
	ModVersionLinkID string
	Platform         string
	Link             string
	Size             int64
	Hash             string
}

type SMLLink struct {
	ID               string `gorm:"primary_key;type:varchar(14)"`
	SMLVersionLinkID string
	Platform         string
	Link             string
=======
type CompatibilityInfo struct {
	EA  Compatibility `gorm:"type:compatibility"`
	EXP Compatibility `gorm:"type:compatibility"`
}

func (c *CompatibilityInfo) Value() (driver.Value, error) {
	b, err := json.Marshal(c)
	return b, errors.Wrap(err, "failed to marshal")
}

func (c *CompatibilityInfo) Scan(src any) error {
	v := src.([]byte)
	err := json.Unmarshal(v, c)
	return errors.Wrap(err, "failed to unmarshal")
}

type Compatibility struct {
	State string
	Note  string
>>>>>>> baacb20d
}<|MERGE_RESOLUTION|>--- conflicted
+++ resolved
@@ -183,7 +183,27 @@
 	GuideID string `gorm:"primary_key;type:varchar(16)"`
 }
 
-<<<<<<< HEAD
+type CompatibilityInfo struct {
+	EA  Compatibility `gorm:"type:compatibility"`
+	EXP Compatibility `gorm:"type:compatibility"`
+}
+
+func (c *CompatibilityInfo) Value() (driver.Value, error) {
+	b, err := json.Marshal(c)
+	return b, errors.Wrap(err, "failed to marshal")
+}
+
+func (c *CompatibilityInfo) Scan(src any) error {
+	v := src.([]byte)
+	err := json.Unmarshal(v, c)
+	return errors.Wrap(err, "failed to unmarshal")
+}
+
+type Compatibility struct {
+	State string
+	Note  string
+}
+
 type ModLink struct {
 	ID               string `gorm:"primary_key;type:varchar(16)"`
 	ModVersionLinkID string
@@ -198,25 +218,4 @@
 	SMLVersionLinkID string
 	Platform         string
 	Link             string
-=======
-type CompatibilityInfo struct {
-	EA  Compatibility `gorm:"type:compatibility"`
-	EXP Compatibility `gorm:"type:compatibility"`
-}
-
-func (c *CompatibilityInfo) Value() (driver.Value, error) {
-	b, err := json.Marshal(c)
-	return b, errors.Wrap(err, "failed to marshal")
-}
-
-func (c *CompatibilityInfo) Scan(src any) error {
-	v := src.([]byte)
-	err := json.Unmarshal(v, c)
-	return errors.Wrap(err, "failed to unmarshal")
-}
-
-type Compatibility struct {
-	State string
-	Note  string
->>>>>>> baacb20d
 }